--- conflicted
+++ resolved
@@ -1,329 +1,318 @@
-import shutil
-import configparser
-import uuid
-import logging
-import glob
-import os
-import sys
-import pickle
-import traceback
-import json
-
-import questionary
-import typer
-
-from rich.console import Console
-from prettytable import PrettyTable
-
-console = Console()
-
-from memgpt.interface import CLIInterface as interface  # for printing to terminal
-import memgpt.agent as agent
-import memgpt.system as system
-import memgpt.constants as constants
-<<<<<<< HEAD
-from memgpt.cli.cli import run, attach, version
-from memgpt.cli.cli_config import configure, list, add, delete
-=======
-import memgpt.errors as errors
-from memgpt.cli.cli import run, attach, version, server, open_folder, quickstart, suppress_stdout
-from memgpt.cli.cli_config import configure, list, add
->>>>>>> bccd990a
-from memgpt.cli.cli_load import app as load_app
-from memgpt.connectors.storage import StorageConnector, TableType
-
-app = typer.Typer(pretty_exceptions_enable=False)
-app.command(name="run")(run)
-app.command(name="version")(version)
-app.command(name="attach")(attach)
-app.command(name="configure")(configure)
-app.command(name="list")(list)
-app.command(name="add")(add)
-app.command(name="delete")(delete)
-# load data commands
-app.add_typer(load_app, name="load")
-
-
-def clear_line(strip_ui=False):
-    if strip_ui:
-        return
-    if os.name == "nt":  # for windows
-        console.print("\033[A\033[K", end="")
-    else:  # for linux
-        sys.stdout.write("\033[2K\033[G")
-        sys.stdout.flush()
-
-
-def run_agent_loop(memgpt_agent, first, no_verify=False, cfg=None, strip_ui=False):
-    counter = 0
-    user_input = None
-    skip_next_user_input = False
-    user_message = None
-    USER_GOES_FIRST = first
-
-    if not USER_GOES_FIRST:
-        console.input("[bold cyan]Hit enter to begin (will request first MemGPT message)[/bold cyan]")
-        clear_line(strip_ui)
-        print()
-
-    multiline_input = False
-    metadata_db = StorageConnector.get_metadata_storage_connector(table_type=TableType.DATA_SOURCES)  # already filters by user
-    while True:
-        if not skip_next_user_input and (counter > 0 or USER_GOES_FIRST):
-            # Ask for user input
-            user_input = questionary.text(
-                "Enter your message:",
-                multiline=multiline_input,
-                qmark=">",
-            ).ask()
-            clear_line(strip_ui)
-
-            # Gracefully exit on Ctrl-C/D
-            if user_input is None:
-                user_input = "/exit"
-
-            user_input = user_input.rstrip()
-
-            if user_input.startswith("!"):
-                print(f"Commands for CLI begin with '/' not '!'")
-                continue
-
-            if user_input == "":
-                # no empty messages allowed
-                print("Empty input received. Try again!")
-                continue
-
-            # Handle CLI commands
-            # Commands to not get passed as input to MemGPT
-            if user_input.startswith("/"):
-                # updated agent save functions
-                if user_input.lower() == "/exit":
-                    memgpt_agent.save()
-                    break
-                elif user_input.lower() == "/save" or user_input.lower() == "/savechat":
-                    memgpt_agent.save()
-                    continue
-                elif user_input.lower() == "/attach":
-                    # TODO: check if agent already has it
-
-                    data_source_options = [row.name for row in metadata_db.get_all()]
-                    if len(data_source_options) == 0:
-                        typer.secho(
-                            'No sources available. You must load a souce with "memgpt load ..." before running /attach.',
-                            fg=typer.colors.RED,
-                            bold=True,
-                        )
-                        continue
-                    data_source = questionary.select("Select data source", choices=data_source_options).ask()
-
-                    # attach new data
-                    attach(memgpt_agent.config.name, data_source)
-
-                    # update agent config
-                    memgpt_agent.config.attach_data_source(data_source)
-
-                    # reload agent with new data source
-                    # TODO: maybe make this less ugly...
-<<<<<<< HEAD
-                    memgpt_agent.persistence_manager.archival_memory.storage = StorageConnector.get_archival_storage_connector(
-                        agent_config=memgpt_agent.config
-                    )
-                    # TODO: update metadata_db to record attached agents
-=======
-                    with suppress_stdout():
-                        memgpt_agent.persistence_manager.archival_memory.storage = StorageConnector.get_storage_connector(
-                            agent_config=memgpt_agent.config
-                        )
->>>>>>> bccd990a
-                    continue
-
-                elif user_input.lower() == "/dump" or user_input.lower().startswith("/dump "):
-                    # Check if there's an additional argument that's an integer
-                    command = user_input.strip().split()
-                    amount = int(command[1]) if len(command) > 1 and command[1].isdigit() else 0
-                    if amount == 0:
-                        interface.print_messages(memgpt_agent.messages, dump=True)
-                    else:
-                        interface.print_messages(memgpt_agent.messages[-min(amount, len(memgpt_agent.messages)) :], dump=True)
-                    continue
-
-                elif user_input.lower() == "/dumpraw":
-                    interface.print_messages_raw(memgpt_agent.messages)
-                    continue
-
-                elif user_input.lower() == "/memory":
-                    print(f"\nDumping memory contents:\n")
-                    print(f"{str(memgpt_agent.memory)}")
-                    print(f"{str(memgpt_agent.persistence_manager.archival_memory)}")
-                    print(f"{str(memgpt_agent.persistence_manager.recall_memory)}")
-                    continue
-
-                elif user_input.lower() == "/model":
-                    if memgpt_agent.model == "gpt-4":
-                        memgpt_agent.model = "gpt-3.5-turbo-16k"
-                    elif memgpt_agent.model == "gpt-3.5-turbo-16k":
-                        memgpt_agent.model = "gpt-4"
-                    print(f"Updated model to:\n{str(memgpt_agent.model)}")
-                    continue
-
-                elif user_input.lower() == "/pop" or user_input.lower().startswith("/pop "):
-                    # Check if there's an additional argument that's an integer
-                    command = user_input.strip().split()
-                    pop_amount = int(command[1]) if len(command) > 1 and command[1].isdigit() else 3
-                    n_messages = len(memgpt_agent.messages)
-                    MIN_MESSAGES = 2
-                    if n_messages <= MIN_MESSAGES:
-                        print(f"Agent only has {n_messages} messages in stack, none left to pop")
-                    elif n_messages - pop_amount < MIN_MESSAGES:
-                        print(f"Agent only has {n_messages} messages in stack, cannot pop more than {n_messages - MIN_MESSAGES}")
-                    else:
-                        print(f"Popping last {pop_amount} messages from stack")
-                        for _ in range(min(pop_amount, len(memgpt_agent.messages))):
-                            memgpt_agent.messages.pop()
-                    continue
-
-                elif user_input.lower() == "/retry":
-                    # TODO this needs to also modify the persistence manager
-                    print(f"Retrying for another answer")
-                    while len(memgpt_agent.messages) > 0:
-                        if memgpt_agent.messages[-1].get("role") == "user":
-                            # we want to pop up to the last user message and send it again
-                            user_message = memgpt_agent.messages[-1].get("content")
-                            memgpt_agent.messages.pop()
-                            break
-                        memgpt_agent.messages.pop()
-
-                elif user_input.lower() == "/rethink" or user_input.lower().startswith("/rethink "):
-                    # TODO this needs to also modify the persistence manager
-                    if len(user_input) < len("/rethink "):
-                        print("Missing text after the command")
-                        continue
-                    for x in range(len(memgpt_agent.messages) - 1, 0, -1):
-                        if memgpt_agent.messages[x].get("role") == "assistant":
-                            text = user_input[len("/rethink ") :].strip()
-                            memgpt_agent.messages[x].update({"content": text})
-                            break
-                    continue
-
-                elif user_input.lower() == "/rewrite" or user_input.lower().startswith("/rewrite "):
-                    # TODO this needs to also modify the persistence manager
-                    if len(user_input) < len("/rewrite "):
-                        print("Missing text after the command")
-                        continue
-                    for x in range(len(memgpt_agent.messages) - 1, 0, -1):
-                        if memgpt_agent.messages[x].get("role") == "assistant":
-                            text = user_input[len("/rewrite ") :].strip()
-                            args = json.loads(memgpt_agent.messages[x].get("function_call").get("arguments"))
-                            args["message"] = text
-                            memgpt_agent.messages[x].get("function_call").update({"arguments": json.dumps(args)})
-                            break
-                    continue
-
-                elif user_input.lower() == "/summarize":
-                    try:
-                        memgpt_agent.summarize_messages_inplace()
-                        typer.secho(
-                            f"/summarize succeeded",
-                            fg=typer.colors.GREEN,
-                            bold=True,
-                        )
-                    except errors.LLMError as e:
-                        typer.secho(
-                            f"/summarize failed:\n{e}",
-                            fg=typer.colors.RED,
-                            bold=True,
-                        )
-                    continue
-
-                # No skip options
-                elif user_input.lower() == "/wipe":
-                    memgpt_agent = agent.Agent(interface)
-                    user_message = None
-
-                elif user_input.lower() == "/heartbeat":
-                    user_message = system.get_heartbeat()
-
-                elif user_input.lower() == "/memorywarning":
-                    user_message = system.get_token_limit_warning()
-
-                elif user_input.lower() == "//":
-                    multiline_input = not multiline_input
-                    continue
-
-                elif user_input.lower() == "/" or user_input.lower() == "/help":
-                    questionary.print("CLI commands", "bold")
-                    for cmd, desc in USER_COMMANDS:
-                        questionary.print(cmd, "bold")
-                        questionary.print(f" {desc}")
-                    continue
-
-                else:
-                    print(f"Unrecognized command: {user_input}")
-                    continue
-
-            else:
-                # If message did not begin with command prefix, pass inputs to MemGPT
-                # Handle user message and append to messages
-                user_message = system.package_user_message(user_input)
-
-        skip_next_user_input = False
-
-        def process_agent_step(user_message, no_verify):
-            new_messages, heartbeat_request, function_failed, token_warning = memgpt_agent.step(
-                user_message, first_message=False, skip_verify=no_verify
-            )
-
-            skip_next_user_input = False
-            if token_warning:
-                user_message = system.get_token_limit_warning()
-                skip_next_user_input = True
-            elif function_failed:
-                user_message = system.get_heartbeat(constants.FUNC_FAILED_HEARTBEAT_MESSAGE)
-                skip_next_user_input = True
-            elif heartbeat_request:
-                user_message = system.get_heartbeat(constants.REQ_HEARTBEAT_MESSAGE)
-                skip_next_user_input = True
-
-            return new_messages, user_message, skip_next_user_input
-
-        while True:
-            try:
-                if strip_ui:
-                    new_messages, user_message, skip_next_user_input = process_agent_step(user_message, no_verify)
-                    break
-                else:
-                    with console.status("[bold cyan]Thinking...") as status:
-                        new_messages, user_message, skip_next_user_input = process_agent_step(user_message, no_verify)
-                        break
-            except KeyboardInterrupt:
-                print("User interrupt occured.")
-                retry = questionary.confirm("Retry agent.step()?").ask()
-                if not retry:
-                    break
-            except Exception as e:
-                print("An exception ocurred when running agent.step(): ")
-                traceback.print_exc()
-                retry = questionary.confirm("Retry agent.step()?").ask()
-                if not retry:
-                    break
-
-        counter += 1
-
-    print("Finished.")
-
-
-USER_COMMANDS = [
-    ("//", "toggle multiline input mode"),
-    ("/exit", "exit the CLI"),
-    ("/save", "save a checkpoint of the current agent/conversation state"),
-    ("/load", "load a saved checkpoint"),
-    ("/dump <count>", "view the last <count> messages (all if <count> is omitted)"),
-    ("/memory", "print the current contents of agent memory"),
-    ("/pop <count>", "undo <count> messages in the conversation (default is 3)"),
-    ("/retry", "pops the last answer and tries to get another one"),
-    ("/rethink <text>", "changes the inner thoughts of the last agent message"),
-    ("/rewrite <text>", "changes the reply of the last agent message"),
-    ("/heartbeat", "send a heartbeat system message to the agent"),
-    ("/memorywarning", "send a memory warning system message to the agent"),
-    ("/attach", "attach data source to agent"),
-]
+import shutil
+import configparser
+import uuid
+import logging
+import glob
+import os
+import sys
+import pickle
+import traceback
+import json
+
+import questionary
+import typer
+
+from rich.console import Console
+from prettytable import PrettyTable
+
+console = Console()
+
+from memgpt.interface import CLIInterface as interface  # for printing to terminal
+import memgpt.agent as agent
+import memgpt.system as system
+import memgpt.constants as constants
+import memgpt.errors as errors
+from memgpt.cli.cli import run, attach, version, server, open_folder, quickstart, suppress_stdout
+from memgpt.cli.cli_config import configure, list, add, delete
+from memgpt.cli.cli_load import app as load_app
+from memgpt.connectors.storage import StorageConnector, TableType
+
+app = typer.Typer(pretty_exceptions_enable=False)
+app.command(name="run")(run)
+app.command(name="version")(version)
+app.command(name="attach")(attach)
+app.command(name="configure")(configure)
+app.command(name="list")(list)
+app.command(name="add")(add)
+app.command(name="delete")(delete)
+# load data commands
+app.add_typer(load_app, name="load")
+
+
+def clear_line(strip_ui=False):
+    if strip_ui:
+        return
+    if os.name == "nt":  # for windows
+        console.print("\033[A\033[K", end="")
+    else:  # for linux
+        sys.stdout.write("\033[2K\033[G")
+        sys.stdout.flush()
+
+
+def run_agent_loop(memgpt_agent, first, no_verify=False, cfg=None, strip_ui=False):
+    counter = 0
+    user_input = None
+    skip_next_user_input = False
+    user_message = None
+    USER_GOES_FIRST = first
+
+    if not USER_GOES_FIRST:
+        console.input("[bold cyan]Hit enter to begin (will request first MemGPT message)[/bold cyan]")
+        clear_line(strip_ui)
+        print()
+
+    multiline_input = False
+    metadata_db = StorageConnector.get_metadata_storage_connector(table_type=TableType.DATA_SOURCES)  # already filters by user
+    while True:
+        if not skip_next_user_input and (counter > 0 or USER_GOES_FIRST):
+            # Ask for user input
+            user_input = questionary.text(
+                "Enter your message:",
+                multiline=multiline_input,
+                qmark=">",
+            ).ask()
+            clear_line(strip_ui)
+
+            # Gracefully exit on Ctrl-C/D
+            if user_input is None:
+                user_input = "/exit"
+
+            user_input = user_input.rstrip()
+
+            if user_input.startswith("!"):
+                print(f"Commands for CLI begin with '/' not '!'")
+                continue
+
+            if user_input == "":
+                # no empty messages allowed
+                print("Empty input received. Try again!")
+                continue
+
+            # Handle CLI commands
+            # Commands to not get passed as input to MemGPT
+            if user_input.startswith("/"):
+                # updated agent save functions
+                if user_input.lower() == "/exit":
+                    memgpt_agent.save()
+                    break
+                elif user_input.lower() == "/save" or user_input.lower() == "/savechat":
+                    memgpt_agent.save()
+                    continue
+                elif user_input.lower() == "/attach":
+                    # TODO: check if agent already has it
+
+                    data_source_options = [row.name for row in metadata_db.get_all()]
+                    if len(data_source_options) == 0:
+                        typer.secho(
+                            'No sources available. You must load a souce with "memgpt load ..." before running /attach.',
+                            fg=typer.colors.RED,
+                            bold=True,
+                        )
+                        continue
+                    data_source = questionary.select("Select data source", choices=data_source_options).ask()
+
+                    # attach new data
+                    attach(memgpt_agent.config.name, data_source)
+
+                    # update agent config
+                    memgpt_agent.config.attach_data_source(data_source)
+
+                    # reload agent with new data source
+                    # TODO: maybe make this less ugly...
+                    with suppress_stdout():
+                        memgpt_agent.persistence_manager.archival_memory.storage = StorageConnector.get_archival_storage_connector(
+                            agent_config=memgpt_agent.config
+                        )
+                    # TODO: update metadata_db to record attached agents
+                    continue
+
+                elif user_input.lower() == "/dump" or user_input.lower().startswith("/dump "):
+                    # Check if there's an additional argument that's an integer
+                    command = user_input.strip().split()
+                    amount = int(command[1]) if len(command) > 1 and command[1].isdigit() else 0
+                    if amount == 0:
+                        interface.print_messages(memgpt_agent.messages, dump=True)
+                    else:
+                        interface.print_messages(memgpt_agent.messages[-min(amount, len(memgpt_agent.messages)) :], dump=True)
+                    continue
+
+                elif user_input.lower() == "/dumpraw":
+                    interface.print_messages_raw(memgpt_agent.messages)
+                    continue
+
+                elif user_input.lower() == "/memory":
+                    print(f"\nDumping memory contents:\n")
+                    print(f"{str(memgpt_agent.memory)}")
+                    print(f"{str(memgpt_agent.persistence_manager.archival_memory)}")
+                    print(f"{str(memgpt_agent.persistence_manager.recall_memory)}")
+                    continue
+
+                elif user_input.lower() == "/model":
+                    if memgpt_agent.model == "gpt-4":
+                        memgpt_agent.model = "gpt-3.5-turbo-16k"
+                    elif memgpt_agent.model == "gpt-3.5-turbo-16k":
+                        memgpt_agent.model = "gpt-4"
+                    print(f"Updated model to:\n{str(memgpt_agent.model)}")
+                    continue
+
+                elif user_input.lower() == "/pop" or user_input.lower().startswith("/pop "):
+                    # Check if there's an additional argument that's an integer
+                    command = user_input.strip().split()
+                    pop_amount = int(command[1]) if len(command) > 1 and command[1].isdigit() else 3
+                    n_messages = len(memgpt_agent.messages)
+                    MIN_MESSAGES = 2
+                    if n_messages <= MIN_MESSAGES:
+                        print(f"Agent only has {n_messages} messages in stack, none left to pop")
+                    elif n_messages - pop_amount < MIN_MESSAGES:
+                        print(f"Agent only has {n_messages} messages in stack, cannot pop more than {n_messages - MIN_MESSAGES}")
+                    else:
+                        print(f"Popping last {pop_amount} messages from stack")
+                        for _ in range(min(pop_amount, len(memgpt_agent.messages))):
+                            memgpt_agent.messages.pop()
+                    continue
+
+                elif user_input.lower() == "/retry":
+                    # TODO this needs to also modify the persistence manager
+                    print(f"Retrying for another answer")
+                    while len(memgpt_agent.messages) > 0:
+                        if memgpt_agent.messages[-1].get("role") == "user":
+                            # we want to pop up to the last user message and send it again
+                            user_message = memgpt_agent.messages[-1].get("content")
+                            memgpt_agent.messages.pop()
+                            break
+                        memgpt_agent.messages.pop()
+
+                elif user_input.lower() == "/rethink" or user_input.lower().startswith("/rethink "):
+                    # TODO this needs to also modify the persistence manager
+                    if len(user_input) < len("/rethink "):
+                        print("Missing text after the command")
+                        continue
+                    for x in range(len(memgpt_agent.messages) - 1, 0, -1):
+                        if memgpt_agent.messages[x].get("role") == "assistant":
+                            text = user_input[len("/rethink ") :].strip()
+                            memgpt_agent.messages[x].update({"content": text})
+                            break
+                    continue
+
+                elif user_input.lower() == "/rewrite" or user_input.lower().startswith("/rewrite "):
+                    # TODO this needs to also modify the persistence manager
+                    if len(user_input) < len("/rewrite "):
+                        print("Missing text after the command")
+                        continue
+                    for x in range(len(memgpt_agent.messages) - 1, 0, -1):
+                        if memgpt_agent.messages[x].get("role") == "assistant":
+                            text = user_input[len("/rewrite ") :].strip()
+                            args = json.loads(memgpt_agent.messages[x].get("function_call").get("arguments"))
+                            args["message"] = text
+                            memgpt_agent.messages[x].get("function_call").update({"arguments": json.dumps(args)})
+                            break
+                    continue
+
+                elif user_input.lower() == "/summarize":
+                    try:
+                        memgpt_agent.summarize_messages_inplace()
+                        typer.secho(
+                            f"/summarize succeeded",
+                            fg=typer.colors.GREEN,
+                            bold=True,
+                        )
+                    except errors.LLMError as e:
+                        typer.secho(
+                            f"/summarize failed:\n{e}",
+                            fg=typer.colors.RED,
+                            bold=True,
+                        )
+                    continue
+
+                # No skip options
+                elif user_input.lower() == "/wipe":
+                    memgpt_agent = agent.Agent(interface)
+                    user_message = None
+
+                elif user_input.lower() == "/heartbeat":
+                    user_message = system.get_heartbeat()
+
+                elif user_input.lower() == "/memorywarning":
+                    user_message = system.get_token_limit_warning()
+
+                elif user_input.lower() == "//":
+                    multiline_input = not multiline_input
+                    continue
+
+                elif user_input.lower() == "/" or user_input.lower() == "/help":
+                    questionary.print("CLI commands", "bold")
+                    for cmd, desc in USER_COMMANDS:
+                        questionary.print(cmd, "bold")
+                        questionary.print(f" {desc}")
+                    continue
+
+                else:
+                    print(f"Unrecognized command: {user_input}")
+                    continue
+
+            else:
+                # If message did not begin with command prefix, pass inputs to MemGPT
+                # Handle user message and append to messages
+                user_message = system.package_user_message(user_input)
+
+        skip_next_user_input = False
+
+        def process_agent_step(user_message, no_verify):
+            new_messages, heartbeat_request, function_failed, token_warning = memgpt_agent.step(
+                user_message, first_message=False, skip_verify=no_verify
+            )
+
+            skip_next_user_input = False
+            if token_warning:
+                user_message = system.get_token_limit_warning()
+                skip_next_user_input = True
+            elif function_failed:
+                user_message = system.get_heartbeat(constants.FUNC_FAILED_HEARTBEAT_MESSAGE)
+                skip_next_user_input = True
+            elif heartbeat_request:
+                user_message = system.get_heartbeat(constants.REQ_HEARTBEAT_MESSAGE)
+                skip_next_user_input = True
+
+            return new_messages, user_message, skip_next_user_input
+
+        while True:
+            try:
+                if strip_ui:
+                    new_messages, user_message, skip_next_user_input = process_agent_step(user_message, no_verify)
+                    break
+                else:
+                    with console.status("[bold cyan]Thinking...") as status:
+                        new_messages, user_message, skip_next_user_input = process_agent_step(user_message, no_verify)
+                        break
+            except KeyboardInterrupt:
+                print("User interrupt occured.")
+                retry = questionary.confirm("Retry agent.step()?").ask()
+                if not retry:
+                    break
+            except Exception as e:
+                print("An exception ocurred when running agent.step(): ")
+                traceback.print_exc()
+                retry = questionary.confirm("Retry agent.step()?").ask()
+                if not retry:
+                    break
+
+        counter += 1
+
+    print("Finished.")
+
+
+USER_COMMANDS = [
+    ("//", "toggle multiline input mode"),
+    ("/exit", "exit the CLI"),
+    ("/save", "save a checkpoint of the current agent/conversation state"),
+    ("/load", "load a saved checkpoint"),
+    ("/dump <count>", "view the last <count> messages (all if <count> is omitted)"),
+    ("/memory", "print the current contents of agent memory"),
+    ("/pop <count>", "undo <count> messages in the conversation (default is 3)"),
+    ("/retry", "pops the last answer and tries to get another one"),
+    ("/rethink <text>", "changes the inner thoughts of the last agent message"),
+    ("/rewrite <text>", "changes the reply of the last agent message"),
+    ("/heartbeat", "send a heartbeat system message to the agent"),
+    ("/memorywarning", "send a memory warning system message to the agent"),
+    ("/attach", "attach data source to agent"),
+]